import numpy as np
from pathlib import Path

import torch
from torch.autograd import Variable
import logging

from reconai.utils.kspace import get_rand_exp_decay_mask
import reconai.utils.compressed_sensing as cs
from reconai.model.dnn_io import to_tensor_format
from reconai.model.module import Module

from .dataloader import DataLoader
<<<<<<< HEAD

from .batcher import Batcher
from .sequencebuilder import SequenceBuilder

=======
from .batcher1 import Batcher
from .sequencer import Sequencer
>>>>>>> ad1b12ab

def prepare_input_as_variable(image: np.ndarray, seed: int, acceleration: float = 4.0, equal_mask: bool = False) \
        -> (torch.cuda.FloatTensor, torch.cuda.FloatTensor, torch.cuda.FloatTensor, torch.cuda.FloatTensor):
    im_und, k_und, mask, im_gnd = prepare_input(image, seed, acceleration, equal_mask)
    im_u = Variable(im_und.type(Module.TensorType))
    k_u = Variable(k_und.type(Module.TensorType))
    mask = Variable(mask.type(Module.TensorType))
    gnd = Variable(im_gnd.type(Module.TensorType))

    return im_u, k_u, mask, gnd


def prepare_input(image: np.ndarray, seed: int, acceleration: float = 4.0, equal_mask: bool = False) \
        -> (torch.Tensor, torch.Tensor, torch.Tensor, torch.Tensor):
    """Undersample the batch, then reformat them into what the network accepts.

    Parameters
    ----------
    image: ndarray - input image of shape (batch_size, n_channels, width, height)
    seed: int - the seed to use for the randomization in the mask
    acceleration: float - controls the undersampling rate. higher the value, more undersampling
    equal_mask: bool - If true then all sequences receive the same undersampling mask

    Returns
    ------
    im_und_l: Tensor - undersampled image in image space
    k_und_l: Tensor - undersampled image in K-space
    mask_l: Tensor - undersampling mask in fourier domain (which lines in k-space to keep / which to ignore)
    im_gnd_l: Tensor - ground truth image in image space
    """
    b, s, y, x = image.shape
    mask = np.zeros(image.shape)
    for b_ in range(b):
        for s_ in range(s):
            mask[b_, s_] = get_rand_exp_decay_mask(y, x, 1 / acceleration, 1 / 3, seed if equal_mask else seed + s_)

    im_und, k_und = cs.undersample(image, mask, centred=True, norm='ortho')
    im_gnd_l = torch.from_numpy(to_tensor_format(image))
    im_und_l = torch.from_numpy(to_tensor_format(im_und))
    k_und_l = torch.from_numpy(to_tensor_format(k_und, complex=True))
    mask_l = torch.from_numpy(to_tensor_format(mask))

    return im_und_l, k_und_l, mask_l, im_gnd_l


<<<<<<< HEAD
def get_dataset_batchers(in_dir: Path, sequence_len: int):
    dl_tra_val = DataLoader(in_dir / 'train')
    dl_tra_val.load(split_regex='.*_(.*)_', filter_regex='sag')
    dl_test = DataLoader(in_dir / 'test')
    dl_test.load(split_regex='.*_(.*)_', filter_regex='sag')

    logging.info("data loaded")
    sequencer_tr_val = SequenceBuilder(dl_tra_val)
    sequencer_test = SequenceBuilder(dl_test)

    kwargs = {'seed': 11, 'seq_len': sequence_len, 'mean_slices_per_mha': 2, 'max_slices_per_mha': 3, 'q': 0.5}
    train_val_sequences = sequencer_tr_val.generate_sequences(**kwargs)
    test_sequences = sequencer_test.generate_sequences(**kwargs)

    logging.info("sequences created")

    tra_val_batcher = Batcher(dl_tra_val)
=======
def gather_data(data_dir: Path, debug: bool = False):
    data = []
    for patient_dir in data_dir.iterdir():
        try:
            if patient_dir.is_dir():
                files = list(patient_dir.iterdir())
                study_ids = {fn.name.split('_')[1] for fn in files if not fn.name.startswith('tmp')}
                for study_id in study_ids:
                    data.append(Volume(study_id, [fn for fn in files if study_id in fn.name]))
        except:
            continue
        if debug and len(data) > 20:
            break
    return data


def get_data_volumes(args: Box) -> List[Volume]:
    OldBatcher.batch_size = args.batch_size
    Volume.sequence_length = args.sequence_len

    data = gather_data(args.in_dir, args.debug)
    data_error = OldBatcher(data).get_blacklist()
    data = list(filter(lambda a: a.study_id not in data_error, data))
    data_n = len(data)
    logging.info(f"{data_n} volumes found, {len(data_error)} dropped out")
    if data_n < 3:
        raise ValueError('insufficient data for training')

    return data


def get_dataset_batchers(args: Box, data_volumes: List[Volume], n_folds: int, fold: int) -> (OldBatcher, OldBatcher, OldBatcher):
    data_n = list(range(len(data_volumes)))
    # random.seed(args.seed)
    random.seed(5)
    random.shuffle(data_n)
    data_split = np.array_split(data_n, n_folds + 1 if n_folds > 2 else 5)

    k_validation = {fold + 1}
    k_training = set(range(1, len(data_split))).difference(k_validation)
    # k_test is 0

    train = OldBatcher([data_volumes[i] for i in np.concatenate([data_split[i] for i in k_training])])
    validate = OldBatcher([data_volumes[i] for i in np.concatenate([data_split[i] for i in k_validation])])
    test = OldBatcher([data_volumes[i] for i in data_split[0]])

    return train, validate, test

def get_new_dataset_batchers(args: Box):
    dl_tr_val = DataLoader(args.in_dir / 'train')
    dl_tr_val.load('.*_(.*)_', filter_regex='sag')
    kwargs = {'seed': args.seed, 'seq_len': args.sequence_len, 'mean_slices_per_mha': 2, 'max_slices_per_mha': 3, 'q': 0.5}
    se_tr_val = Sequencer(dl_tr_val)
    train_val_sequences = se_tr_val.generate_sequences(**kwargs)

    dl_test = DataLoader(args.in_dir / 'test')
    dl_test.load('.*_(.*)_', filter_regex='sag')
    se_test = Sequencer(dl_test)
    test_sequences = se_test.generate_sequences(**kwargs)

    tra_val_batcher = Batcher(dl_tr_val)
    i = 0
>>>>>>> ad1b12ab
    for s in train_val_sequences.items():
        tra_val_batcher.append_sequence(s, norm=1961.06, equal_images=args.equal_images)
        i += 1
        if i > 110:
            break

    test_batcher = Batcher(dl_test)
    j = 0
    for s in test_sequences.items():
        test_batcher.append_sequence(s, norm=1961.06, equal_images=args.equal_images)
        j += 1
        if j > 15:
            break

    return tra_val_batcher, test_batcher


def append_to_file(fold_dir: Path, acceleration: float, fold: int, epoch: int, train_err: float, val_err: float):
    with open(fold_dir / 'progress.csv', 'a+') as file:
        if epoch == 0:
            file.write('Acceleration, Fold, Epoch, Train error, Validation error \n')
        file.write(f'{acceleration}, {fold}, {epoch}, {train_err}, {val_err} \n')<|MERGE_RESOLUTION|>--- conflicted
+++ resolved
@@ -11,15 +11,9 @@
 from reconai.model.module import Module
 
 from .dataloader import DataLoader
-<<<<<<< HEAD
-
 from .batcher import Batcher
 from .sequencebuilder import SequenceBuilder
 
-=======
-from .batcher1 import Batcher
-from .sequencer import Sequencer
->>>>>>> ad1b12ab
 
 def prepare_input_as_variable(image: np.ndarray, seed: int, acceleration: float = 4.0, equal_mask: bool = False) \
         -> (torch.cuda.FloatTensor, torch.cuda.FloatTensor, torch.cuda.FloatTensor, torch.cuda.FloatTensor):
@@ -65,7 +59,6 @@
     return im_und_l, k_und_l, mask_l, im_gnd_l
 
 
-<<<<<<< HEAD
 def get_dataset_batchers(in_dir: Path, sequence_len: int):
     dl_tra_val = DataLoader(in_dir / 'train')
     dl_tra_val.load(split_regex='.*_(.*)_', filter_regex='sag')
@@ -83,70 +76,7 @@
     logging.info("sequences created")
 
     tra_val_batcher = Batcher(dl_tra_val)
-=======
-def gather_data(data_dir: Path, debug: bool = False):
-    data = []
-    for patient_dir in data_dir.iterdir():
-        try:
-            if patient_dir.is_dir():
-                files = list(patient_dir.iterdir())
-                study_ids = {fn.name.split('_')[1] for fn in files if not fn.name.startswith('tmp')}
-                for study_id in study_ids:
-                    data.append(Volume(study_id, [fn for fn in files if study_id in fn.name]))
-        except:
-            continue
-        if debug and len(data) > 20:
-            break
-    return data
 
-
-def get_data_volumes(args: Box) -> List[Volume]:
-    OldBatcher.batch_size = args.batch_size
-    Volume.sequence_length = args.sequence_len
-
-    data = gather_data(args.in_dir, args.debug)
-    data_error = OldBatcher(data).get_blacklist()
-    data = list(filter(lambda a: a.study_id not in data_error, data))
-    data_n = len(data)
-    logging.info(f"{data_n} volumes found, {len(data_error)} dropped out")
-    if data_n < 3:
-        raise ValueError('insufficient data for training')
-
-    return data
-
-
-def get_dataset_batchers(args: Box, data_volumes: List[Volume], n_folds: int, fold: int) -> (OldBatcher, OldBatcher, OldBatcher):
-    data_n = list(range(len(data_volumes)))
-    # random.seed(args.seed)
-    random.seed(5)
-    random.shuffle(data_n)
-    data_split = np.array_split(data_n, n_folds + 1 if n_folds > 2 else 5)
-
-    k_validation = {fold + 1}
-    k_training = set(range(1, len(data_split))).difference(k_validation)
-    # k_test is 0
-
-    train = OldBatcher([data_volumes[i] for i in np.concatenate([data_split[i] for i in k_training])])
-    validate = OldBatcher([data_volumes[i] for i in np.concatenate([data_split[i] for i in k_validation])])
-    test = OldBatcher([data_volumes[i] for i in data_split[0]])
-
-    return train, validate, test
-
-def get_new_dataset_batchers(args: Box):
-    dl_tr_val = DataLoader(args.in_dir / 'train')
-    dl_tr_val.load('.*_(.*)_', filter_regex='sag')
-    kwargs = {'seed': args.seed, 'seq_len': args.sequence_len, 'mean_slices_per_mha': 2, 'max_slices_per_mha': 3, 'q': 0.5}
-    se_tr_val = Sequencer(dl_tr_val)
-    train_val_sequences = se_tr_val.generate_sequences(**kwargs)
-
-    dl_test = DataLoader(args.in_dir / 'test')
-    dl_test.load('.*_(.*)_', filter_regex='sag')
-    se_test = Sequencer(dl_test)
-    test_sequences = se_test.generate_sequences(**kwargs)
-
-    tra_val_batcher = Batcher(dl_tr_val)
-    i = 0
->>>>>>> ad1b12ab
     for s in train_val_sequences.items():
         tra_val_batcher.append_sequence(s, norm=1961.06, equal_images=args.equal_images)
         i += 1
